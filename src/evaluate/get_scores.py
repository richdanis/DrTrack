import pandas as pd
import numpy as np
import wandb
import os
from pathlib import Path

from sklearn.metrics import roc_auc_score, average_precision_score, brier_score_loss


class TrackingEvaluation:
    """
    Simple class for evaluating optimal transport results.
    ----------
    Parameters:
    cfg: DictConfig:
        Global config.
    results_path: str:
        Path to directory where results are stored.
    result_type: str:
        Type of results to evaluate. Must be either 'Unfiltered' or 'Filtered' or 'Dropped' or 'Dropped_Merging'.

    Attributes:
    args: object:
        Evaluation arguments.
    results_path: str:
        Path to directory where results are stored.
    verbose: bool:
        Flag indicating whether to print progress messages.
    wandb: bool:
        Flag indicating whether to log results to wandb.
    result_type: str:
        Type of results to evaluate. Must be either 'Unfiltered' or 'Filtered' or 'Dropped' or 'Dropped_Merging'.
    results_df: pandas.DataFrame:
        DataFrame containing the results.
    file_name_suffix: str:
        Suffix of the results file.

    Methods:
    compute_and_store_scores():
        Compute and store scores.
    """

    # Class variable for storing ot solution
    # ot = None # for OLD CODE

    def __init__(self, cfg, results_path, result_type="Unfiltered"):
        self.args = cfg.evaluate
        self.results_path = results_path
        self.verbose = cfg.verbose
        self.wandb = cfg.wandb
        self.result_type = result_type

        if result_type == "unfiltered":
            file_name_start = "unfiltered_trajectories"
        elif result_type == "filtered":
            file_name_start = "filtered_trajectories"
        elif result_type == "dropped":
            file_name_start = "dropped_trajectories"
        elif result_type == "dropped_merging":
            file_name_start = "dropped_merging"
        elif result_type == "renamed":
            file_name_start = "filtered_trajectories_y0_x0_basic_renamed"
        else:
            raise NotImplementedError(
                "Result type not implemented. Must be either 'Unfiltered' or 'Filtered' or 'Dropped' or 'Dropped_Merging'"
            )

        # Load simulated data
        for file in os.listdir(self.results_path):
            if file.startswith(file_name_start):
                results_df_name = file
                # Get suffix of results_df_name
                self.file_name_suffix = results_df_name.split("_")[-1].split(".")[0]

                self.results_df = pd.read_csv(self.results_path / results_df_name)

                self.num_trajectories = len(self.results_df)
        # OLD CODE
        # self.image_ot_path = image_ot_path
        # self.simulated_data = SimulatedData(cfg, image_simulated, None)
        # self.position_df = pd.read_csv(image_simulated, index_col=0)

    def compute_and_store_scores(self):
        # Progress
        if self.verbose:
            print("\n=========================================")
            print(f"Computing Scores for OT - {self.result_type}")
            print("=========================================\n")
            print(f"Currently processing:")

        # Dictionary for storing scores
        scores = []

        # Extract information about true-positives vs false-positives and plot calibration curve
        results_df = self.results_df

        # Check if results are empty
        if results_df.shape[0] == 0:
            print(
                f"Results for {self.result_type} are empty. Skipping computation of scores."
            )
            return

        # List of k values to compute precision
        k_values = self.args.precision_at_k

        # For total auroc, auprc
        y_true_all = []
        y_prob_all = []

        # For metrics on whole trajectories
        y_complete = [True] * self.num_trajectories

        # step for wandb plots
        step = 0

        # Retrieve frame ids from results df
        id_cols = sorted(
            [
                int(col.split("_")[1])
                for col in results_df.columns
                if col.startswith("id_")
            ]
        )
        for id_col in id_cols[:-1]:
            # Dictionary for storing scores for current frame
            scores_frame = {}

            # verbose
            if self.verbose:
                print(f"\nFrames: {id_col} - {id_col+1}")

            # store ids
            scores_frame[f"frames"] = f"{id_col}-{id_col+1}"

            # get true positives
            y_true = results_df[f"id_{id_col}"] == results_df[f"id_{id_col+1}"]
            y_prob = results_df[f"p{id_col}_{id_col+1}"].to_numpy()
            y_true_all.append(y_true)
            y_prob_all.append(y_prob)

            y_complete = np.logical_and(y_complete, y_true)

            # get auprc, and auroc
            if self.args.auprc:
                auprc = average_precision_score(y_true, y_prob)
                scores_frame[f"auprc"] = round(auprc, 3)

                if self.verbose:
                    print(f"auprc: {auprc}")

            if self.args.auroc:
                auroc = roc_auc_score(y_true, y_prob)

                scores_frame[f"auroc"] = round(auroc, 3)

                if self.verbose:
                    print(f"auroc: {auroc}")

            if self.args.brier:
                brier_score = brier_score_loss(y_true, y_prob)

                scores_frame[f"brier"] = round(brier_score, 3)

                if self.verbose:
                    print(f"brier: {brier_score}")

            if self.args.precision_at_k:
                # get precision@k
                k_values = self.args.k_values
                k_values = [k for k in k_values if k <= self.num_trajectories]

                precision_at_k = []
                sorted_probs_indices = y_prob.argsort()

                for k in k_values:
                    # check for -1 case
                    if k == -1:
                        k = len(y_true)

                    # get top k indices
                    top_k_indices = sorted_probs_indices[-k:]

                    # deal with ties
                    k_eff = len(top_k_indices)

                    # get precision@k
                    precision_at_k.append((y_true[top_k_indices].sum() / k_eff))

                    # store precision@k
                    scores_frame[f"p@_{k}"] = round(precision_at_k[-1], 3)

                    if self.verbose:
                        print(f"p@_{k}: {precision_at_k[-1]}")

            # store scores for current frame
            if self.wandb:
                for key, value in scores_frame.items():
                    if key != "frames":
                        wandb.log({key: value}, step=step)
                step += 1

            scores.append(scores_frame)

        # Save scores
        scores_df = pd.DataFrame.from_records(scores)

        # Compute total auroc, auprc
        if self.args.auprc or self.args.auroc:
            y_true_all = np.concatenate(y_true_all)
            y_prob_all = np.concatenate(y_prob_all)

        if self.args.auprc:
            auprc = average_precision_score(y_true_all, y_prob_all)
            scores_df[f"auprc_total"] = round(auprc, 3)

            if self.verbose:
                print(f"\nAll Frames:\nauprc_total: {auprc}")

            if self.wandb:
                step += 1
                wandb.log({"auprc_total": auprc}, step=step)

        if self.args.auroc:
            auroc = roc_auc_score(y_true_all, y_prob_all)
            scores_df[f"auroc_total"] = round(auroc, 3)

            if self.verbose:
                print(f"auroc_total: {auroc}")

            if self.wandb:
                step += 1
                wandb.log({"auroc_total": auroc}, step=step)

        if self.args.brier:
            brier_score = brier_score_loss(y_true_all, y_prob_all)
            scores_df[f"brier_total"] = round(brier_score, 3)

            if self.verbose:
                print(f"brier_total: {brier_score}")

            if self.wandb:
                wandb.log({"brier_total": brier_score}, step=step)

        # Compute average of each column
        avg_row = scores_df.mean(numeric_only=True)
        avg_row = ["Mean"] + [round(i, 3) for i in avg_row]

        max_row = scores_df.max(numeric_only=True)
        max_row = ["Max"] + [round(i, 3) for i in max_row]

        scores_df.loc["avg"] = avg_row
        scores_df.loc["max"] = max_row

        if self.result_type == "unfiltered":
            scores_df.to_csv(self.results_path / "unfiltered_scores__.csv", index=False)

        elif self.result_type == "filtered":
            scores_df.to_csv(
                self.results_path
                / Path("filtered_scores__" + self.file_name_suffix + ".csv"),
                index=False,
            )

        elif self.result_type == "dropped":
            scores_df.to_csv(
                self.results_path
                / Path("dropped_scores__" + self.file_name_suffix + ".csv"),
                index=False,
            )

        elif self.result_type == "dropped_merging":
            scores_df.to_csv(
                self.results_path
                / Path("dropped_merging_scores__" + self.file_name_suffix + ".csv"),
                index=False,
            )

        elif self.result_type == "renamed":
            scores_df.to_csv(
                self.results_path
                / Path("renamed_scores__" + self.file_name_suffix + ".csv"),
                index=False,
            )

            # separate metrics for complete trajectories
            traj_accuracy = y_complete.sum() / len(y_complete)
            traj_accuracy = round(traj_accuracy, 3)

            # save metrics for complete trajectories
            with open(
                self.results_path
                / Path("renamed_scores__" + self.file_name_suffix + ".txt"),
                "w",
            ) as f:
                f.write(f"Trajectory Accuracy: {traj_accuracy}")

        else:
<<<<<<< HEAD
            raise ValueError(
                "result_type must be either 'Unfiltered' or 'Filtered' or 'Dropped' or 'Dropped_Merging'"
            )
=======
            raise ValueError("result_type must be either 'Unfiltered' or 'Filtered' or 'Dropped' or 'Dropped_Merging'")
>>>>>>> 322b2b43
<|MERGE_RESOLUTION|>--- conflicted
+++ resolved
@@ -296,10 +296,6 @@
                 f.write(f"Trajectory Accuracy: {traj_accuracy}")
 
         else:
-<<<<<<< HEAD
             raise ValueError(
                 "result_type must be either 'Unfiltered' or 'Filtered' or 'Dropped' or 'Dropped_Merging'"
-            )
-=======
-            raise ValueError("result_type must be either 'Unfiltered' or 'Filtered' or 'Dropped' or 'Dropped_Merging'")
->>>>>>> 322b2b43
+            )