--- conflicted
+++ resolved
@@ -94,13 +94,8 @@
         features_df = features_df.reset_index()
 
         # Concatenate features
-<<<<<<< HEAD
-        features_df['combined'] = features_df.apply(lambda row: np.concatenate(([row['center_x'], row['center_y']], row['embeddings']), axis=0), axis=1)
-        
-=======
         features_df['combined'] = features_df.apply(
             lambda row: np.concatenate(([row['center_x'], row['center_y']], row['embeddings']), axis=0), axis=1)
->>>>>>> e2fc28eb
         features = features_df['combined'].to_numpy()
         # Stack 'combined' into a 2D numpy array and convert to float32
         features = np.stack(features_df['combined'].values).astype(np.float32)
@@ -111,10 +106,7 @@
         """Compute and store optimal transport matrices for a single cut."""
 
         # Iterate through frames
-<<<<<<< HEAD
-=======
 
->>>>>>> e2fc28eb
         for i in tqdm(range(max_frame), disable=self.tqdm_disable):
             # Extract droplet and embedding features for current frame
             if (i == 0):
@@ -168,7 +160,6 @@
             droplet_df = pd.read_csv(image_feature_path / cut_feature_droplet_name)
             embedding_df = np.load(image_feature_path / cut_feature_embedding_name, allow_pickle=True).item()
             embedding_df = pd.DataFrame.from_dict(embedding_df)
-<<<<<<< HEAD
             
             # Save embedding df
             if self.args.save_embedding_df:
@@ -176,9 +167,6 @@
                 embedding_df.to_csv(image_feature_path / name, index=False)
 
             max_frame = droplet_df['frame'].max()
-=======
-            max_frame = droplet_df['frame'].max()
 
             # Compute ot matrices for current cut
->>>>>>> e2fc28eb
             self.compute_and_store_ot_matrices_cut(droplet_df, embedding_df, cut_ot_path, max_frame)