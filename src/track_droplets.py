import os
import time
from pathlib import Path

import numpy as np
import hydra
from omegaconf import DictConfig
import jax

jax.devices("cpu")[0]

from preprocess.for_all import preprocess_cuts_and_store_all
from detect_droplets.detect_and_store import detect_and_store_all
from extract_droplets.create_droplet_patches import create_and_save_droplet_patches
from extract_visual_embeddings.create_visual_embeddings import create_and_save_droplet_embeddings
from track.ot import OptimalTransport
from generate_results.get_trajectories import compute_and_store_results_all


def create_dir(path):
    if not os.path.exists(path):
        os.makedirs(path)


def setup_directories(cfg):
    # Create directories if they do not exist
    create_dir(Path(cfg.data_path))
    create_dir(Path(cfg.data_path) / Path(cfg.raw_dir))
    create_dir(Path(cfg.data_path) / Path(cfg.preprocessed_dir))
    create_dir(Path(cfg.data_path) / Path(cfg.feature_dir))
    create_dir(Path(cfg.data_path) / Path(cfg.ot_dir))
    create_dir(Path(cfg.data_path) / Path(cfg.results_dir))

<<<<<<< HEAD
@hydra.main(config_path="conf", config_name="config_track_droplets", version_base=None)
=======

@hydra.main(config_path="conf", config_name="config", version_base=None)
>>>>>>> e2fc28eb
def main(cfg: DictConfig):
    # Setup directories
    RAW_PATH = Path(cfg.data_path) / Path(cfg.raw_dir)
    PREPROCESSED_PATH = Path(cfg.data_path) / Path(cfg.preprocessed_dir)
    FEATURE_PATH = Path(cfg.data_path) / Path(cfg.feature_dir)
    OT_PATH = Path(cfg.data_path) / Path(cfg.ot_dir)
    RESULTS_PATH = Path(cfg.data_path) / Path(cfg.results_dir)
    setup_directories(cfg)

    # Start timer
    start_time = time.time()

    # Get name of image configuration to be processed
    experiment_name = cfg.experiment_name
<<<<<<< HEAD
    image_name = cfg.raw_image[:-4].lower().replace(' ', '_')
=======
>>>>>>> e2fc28eb

    ### PREPROCESSING ###
    # Check conf/preprocess.yaml for settings
    image_preprocessed_path = Path(PREPROCESSED_PATH / experiment_name)

    if not cfg.skip_preprocessing:
        # Create paths if they do not exist
        create_dir(image_preprocessed_path)
        preprocess_cuts_and_store_all(cfg, RAW_PATH, image_preprocessed_path, experiment_name)

    ### DROPLET DETECTION ###
    # Check conf/extract_droplets.yaml for settings
    image_feature_path = Path(FEATURE_PATH / experiment_name)

    if not cfg.skip_droplet_extraction:
        # Create paths if they do not exist
        create_dir(image_feature_path)
        detect_and_store_all(cfg, image_preprocessed_path, image_feature_path)

    ### DROPLET PATCHES EXTRACTION ###
    # Check conf/extract_droplets.yaml for settings

    if not cfg.skip_droplet_patch_extraction:
        # Create paths if they do not exist
        create_dir(image_feature_path)
        create_and_save_droplet_patches(cfg, image_preprocessed_path, image_feature_path)

    ### VISUAL EMBEDDING EXTRACTION ###
    # Check conf/extract_features.yaml for settings

    if not cfg.skip_visual_embedding_extraction:
        # Create paths if they do not exist
        create_dir(image_feature_path)
        create_and_save_droplet_embeddings(cfg, image_feature_path)

    ### TRACKING ###
    image_ot_path = Path(OT_PATH / experiment_name)
    if not cfg.skip_tracking:
        # Create paths if they do not exist
        create_dir(image_ot_path)

        test_features = np.random.rand(3, 2, 3)
        ot = OptimalTransport(cfg)
        ot.compute_and_store_ot_matrices_all(image_feature_path, image_ot_path)

    ### GENERATING RESULTS ###
    image_results_path = Path(RESULTS_PATH / experiment_name)

    if not cfg.skip_results_generation:
        # Create paths if they do not exist
        create_dir(image_results_path)
        compute_and_store_results_all(cfg, image_ot_path, image_results_path, image_feature_path)

    end_time = time.time()
    if cfg.verbose:
        print(f"Total processing time: {round(end_time - start_time)} seconds")


if __name__ == '__main__':
    main()<|MERGE_RESOLUTION|>--- conflicted
+++ resolved
@@ -31,12 +31,7 @@
     create_dir(Path(cfg.data_path) / Path(cfg.ot_dir))
     create_dir(Path(cfg.data_path) / Path(cfg.results_dir))
 
-<<<<<<< HEAD
 @hydra.main(config_path="conf", config_name="config_track_droplets", version_base=None)
-=======
-
-@hydra.main(config_path="conf", config_name="config", version_base=None)
->>>>>>> e2fc28eb
 def main(cfg: DictConfig):
     # Setup directories
     RAW_PATH = Path(cfg.data_path) / Path(cfg.raw_dir)
@@ -51,10 +46,7 @@
 
     # Get name of image configuration to be processed
     experiment_name = cfg.experiment_name
-<<<<<<< HEAD
     image_name = cfg.raw_image[:-4].lower().replace(' ', '_')
-=======
->>>>>>> e2fc28eb
 
     ### PREPROCESSING ###
     # Check conf/preprocess.yaml for settings
