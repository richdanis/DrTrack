import os
import time
import argparse
from pathlib import Path
import nd2

from preprocess.for_detection import raw_to_preprocessed_for_detection
from preprocess.for_embeddings import raw_to_preprocessed_for_embeddings
from preprocess.for_detection import raw_cut_to_preprocessed_for_detection
from preprocess.for_embeddings import raw_cut_to_preprocessed_for_embeddings
from preprocess.for_all import preprocess_all_cuts_and_store
from detect_droplets.detect_and_store import detect_and_store_all

from utils.globals import *

import hydra
from omegaconf import DictConfig, OmegaConf


def create_dir(path):
    if not os.path.exists(path):
        os.makedirs(path)


@hydra.main(config_path="conf", config_name="config", version_base=None)
def main(cfg: DictConfig):
<<<<<<< HEAD
    # Start timer
    start_time = time.time()

    # Get name of image to be processed
    image_name = cfg.preprocess.raw_image[:-4].lower().replace(' ', '_')

    ### PREPROCESSING ###
    # Check conf/preprocess.yaml for settings
    image_preprocessed_path = Path(PREPROCESSED_PATH / image_name)
=======
     # Start timer
     start_time = time.time()

     # Get name of image to be processed
     image_name = cfg.preprocess.raw_image[:-4].lower().replace(' ', '_')

     ### PREPROCESSING ###
     # Check conf/preprocess.yaml for settings
     image_preprocessed_path = Path(PREPROCESSED_PATH / image_name)

     if not cfg.skip_preprocessing:
          # Create paths if they do not exist
          create_dir(image_preprocessed_path)
          cut_names = preprocess_all_cuts_and_store(cfg, RAW_PATH, image_preprocessed_path, image_name)


     ### DROPLET DETECTION ###
     # Check conf/extract_droplets.yaml for settings
     image_feature_path = Path(FEATURE_PATH / image_name)

     if not cfg.skip_droplet_extraction:
          # Create paths if they do not exist
          create_dir(image_feature_path) 
          detect_and_store_all(cfg, image_preprocessed_path, image_feature_path)
>>>>>>> f7157a7a

    if not cfg.skip_preprocessing:
        # Create paths if they do not exist
        create_dir(image_preprocessed_path)
        cut_names = preprocess_all_cuts_and_store(cfg, RAW_PATH, image_preprocessed_path, image_name)

    ### DROPLET DETECTION ###
    # Check conf/extract_droplets.yaml for settings
    image_feature_path = Path(FEATURE_PATH / image_name)

    if not cfg.skip_droplet_extraction:
        # Create paths if they do not exist
        create_dir(image_feature_path)
        detect_and_store_all(cfg, image_preprocessed_path, image_feature_path)

    ### VISUAL EMBEDDING EXTRACTION ###
    # Check conf/extract_features.yaml for settings
    image_embeddings_path = Path(FEATURE_PATH / image_name)

    if not cfg.skip_visual_embedding_extraction:
        # Create paths if they do not exist
        create_dir(image_embeddings_path)

    ### TRACKING ###
    image_results_path = Path(RESULT_PATH / image_name)

    if not cfg.skip_tracking:
        # Create paths if they do not exist
        create_dir(image_results_path)


if __name__ == '__main__':
    main()<|MERGE_RESOLUTION|>--- conflicted
+++ resolved
@@ -24,17 +24,7 @@
 
 @hydra.main(config_path="conf", config_name="config", version_base=None)
 def main(cfg: DictConfig):
-<<<<<<< HEAD
-    # Start timer
-    start_time = time.time()
 
-    # Get name of image to be processed
-    image_name = cfg.preprocess.raw_image[:-4].lower().replace(' ', '_')
-
-    ### PREPROCESSING ###
-    # Check conf/preprocess.yaml for settings
-    image_preprocessed_path = Path(PREPROCESSED_PATH / image_name)
-=======
      # Start timer
      start_time = time.time()
 
@@ -57,38 +47,23 @@
 
      if not cfg.skip_droplet_extraction:
           # Create paths if they do not exist
-          create_dir(image_feature_path) 
+          create_dir(image_feature_path)
           detect_and_store_all(cfg, image_preprocessed_path, image_feature_path)
->>>>>>> f7157a7a
 
-    if not cfg.skip_preprocessing:
-        # Create paths if they do not exist
-        create_dir(image_preprocessed_path)
-        cut_names = preprocess_all_cuts_and_store(cfg, RAW_PATH, image_preprocessed_path, image_name)
+     ### VISUAL EMBEDDING EXTRACTION ###
+     # Check conf/extract_features.yaml for settings
+     image_embeddings_path = Path(FEATURE_PATH / image_name)
 
-    ### DROPLET DETECTION ###
-    # Check conf/extract_droplets.yaml for settings
-    image_feature_path = Path(FEATURE_PATH / image_name)
+     if not cfg.skip_visual_embedding_extraction:
+         # Create paths if they do not exist
+         create_dir(image_embeddings_path)
 
-    if not cfg.skip_droplet_extraction:
-        # Create paths if they do not exist
-        create_dir(image_feature_path)
-        detect_and_store_all(cfg, image_preprocessed_path, image_feature_path)
+     ### TRACKING ###
+     image_results_path = Path(RESULT_PATH / image_name)
 
-    ### VISUAL EMBEDDING EXTRACTION ###
-    # Check conf/extract_features.yaml for settings
-    image_embeddings_path = Path(FEATURE_PATH / image_name)
-
-    if not cfg.skip_visual_embedding_extraction:
-        # Create paths if they do not exist
-        create_dir(image_embeddings_path)
-
-    ### TRACKING ###
-    image_results_path = Path(RESULT_PATH / image_name)
-
-    if not cfg.skip_tracking:
-        # Create paths if they do not exist
-        create_dir(image_results_path)
+     if not cfg.skip_tracking:
+         # Create paths if they do not exist
+         create_dir(image_results_path)
 
 
 if __name__ == '__main__':
