--- conflicted
+++ resolved
@@ -65,14 +65,8 @@
      image_embeddings_path = Path(FEATURE_PATH / image_name)
 
      if not cfg.skip_visual_embedding_extraction:
-<<<<<<< HEAD
-          # Create paths if they do not exist
-          create_dir(image_embeddings_path)
-
-=======
          # Create paths if they do not exist
          create_dir(image_embeddings_path)
->>>>>>> 9086d485
 
      ### TRACKING ###
      image_results_path = Path(RESULT_PATH / image_name)
